"""

    Project Manager

"""
import subprocess
from os import listdir, path, remove, chdir
from shutil import rmtree

from nio.util.versioning.dependency import DependsOn
from niocore.core.component import CoreComponent
from niocore.util.environment import NIOEnvironment
from nio import discoverable

from .handler import ProjectManagerHandler

import pip
import os.path


@DependsOn("niocore.components.rest", "0.1.0")
@discoverable
class ProjectManager(CoreComponent):

    """ Core component to handle project management functionality

    """

    _name = "ProjectManager"

    exclusions = ["__pycache__", ".git", "__init__.py", "README.md", ".DS_Store"]

    def __init__(self):
        """ Initializes the component

        """
        super().__init__()
        self._handler = None

        # dependency components
        self._rest_manager = None

    def configure(self, context):
        """ Configures project manager

        Makes sure it gets a reference to its dependencies

        Args:
            context (CoreContext): component initialization context

        """

        super().configure(context)

        # Register dependencies to rest and service manager
        self._rest_manager = self.get_dependency('RESTManager')

    def start(self):
        """ Starts component

        Creates and registers web handler

        """
        super().start()

        # create REST specific handlers
        self._handler = ProjectManagerHandler("/project", self)

        # Add handler to WebServer
        self._rest_manager.add_web_handler(self._handler)

    def stop(self):
        """ Stops component

        Removes web handler

        """
        # Remove handler from WebServer
        self._rest_manager.remove_web_handler(self._handler)
        super().stop()

    def get_blocks_structure(self):
        """ Get block structure from disk

        Returns:
           Structure with an Array of blocks
        """
        blocks = []
        blocks_paths = self._get_abs_blocks_paths()
        for blocks_path in blocks_paths:
            for item in listdir(blocks_path):
                # discard known exclusions
                if item in ProjectManager.exclusions:
                    continue

                item_full_path = path.join(blocks_path, item)

                if path.isdir(item_full_path):
                    blocks.append({"name": item,
                                   "type": "directory"})
                elif path.isfile(item_full_path):
                    blocks.append({"name": path.splitext(item)[0],
                                   "type": "file"})

        return {"blocks": blocks}

    def _get_blocks(params):
        """ Get blocks from params

        Consider url params to be block names, discard actual url param values

        Returns:
           Array of blocks

        """

        blocks = []
        for key, _ in params.items():
            blocks.extend([block.strip() for block in key.split(",")])

        return blocks


    def remove_blocks(self, blocks):
        """Remove blocks from disk

        Args:
            block: block folder

        Returns:
           Array of removed blocks

        """


        blocks_paths = self._get_abs_blocks_paths()
        removed = []
        for blocks_path in blocks_paths:
            for block in blocks:
                # create an absolute path and determine if it is valid
                block_full_path = path.join(blocks_path, block)
                if path.isdir(block_full_path):
                    self._remove_dir(block_full_path)
                    removed.append({"name": block,
                                    "type": "directory"})
                else:
                    # determine if it is a file
                    block_full_path_to_file = block_full_path + ".py"
                    if path.isfile(block_full_path_to_file):
                        self._remove_file(block_full_path_to_file)
                        removed.append({"name": block,
                                        "type": "file"})

        return removed

    def clone_block(self, url, path_to_block):
        """ Clones a block from github's nio-blocks repository

        Args:
            url: Where to get block from, following are valid
                /project/blocks url=https://github.com/nio-blocks/util.git
                /project/blocks url=git@github.com:nio-blocks/util.git
                /project/blocks url=util
                /project/blocks url=nio-blocks/util

            path_to_block: If None, path is figured out by accessing
                "blocks" entry from environment configuration

        Returns:
            Operation status as a dictionary
        """

        # Processing url

        # Assume a .git ending
        if not url.endswith(".git"):
            url = "{0}.git".format(url)

        # Assume nio-blocks repository if no repo name
        # POST /project/blocks url=util
        if "nio-blocks" not in url:
            url = "nio-blocks/{0}".format(url)

        # Assume github.com for host
        # POST /project/blocks url=nio-blocks/util
        if "github.com" not in url:
            # target, git@github.com:nio-blocks/util.git
            url = "git@github.com:{0}".format(url)

        # Go to target path
        if not path_to_block:
            blocks_paths = self._get_abs_blocks_paths()
            if not blocks_paths:
                raise RuntimeError("Could not get a valid nio blocks path")
            # if no path specified, grab last path to blocks
            path_to_block = blocks_paths[len(blocks_paths)-1]
        try:
            chdir(path_to_block)
        except FileNotFoundError:
            self.logger.error("Path '{0}' is invalid".format(path_to_block))
            raise

<<<<<<< HEAD
        # Get block from git
        result = self._get_subprocess_return(
            self._subprocess_call("git clone {0}".format(url)),
            "cloning block")
        if result["status"] == "ok":
            result = self._get_subprocess_return(
                self._subprocess_call("git submodule update --init "
                                      "--recursive"),
                "updating submodules")
=======
        # Log
        self.logger.info("Cloning Git repository: {0}".format(url))

        # Get block from git
        res = self._subprocess_call("git clone --recursive {0}".format(url))

        # Get the directory that this was cloned into
        block_dir, block_dir_ext = os.path.splitext(os.path.basename(url))

        # Log
        self.logger.info("Cloning Git repository into directory: {0}".format(block_dir))

        # Update pip requirements
        if res == 0:
            self.pip_install_req("{0}/{1}".format(path_to_block, block_dir))


        # Get process return
        result = self._get_subprocess_return(res, "cloning block")
>>>>>>> 2f44e770

        return result

    def pip_install_req(self, path_to_block):
        """ Updates PIP requirements.txt file for a block

        Args:
            path_to_block: If None, path is figured out by accessing "blocks" entry from environment configuration

        Returns:
            Operation True or False
        """

        # Make path to requirements
        path_req = "{0}/requirements.txt".format(path_to_block)

        # Log
        self.logger.info("Install PIP requirements at {0}".format(path_req))

        # If we do not have a file, we are good
        if not os.path.isfile(path_req):
            return True

        # Pip install
        res = pip.main(['install', '-r', path_req])
        if res != 0:
            return False

        return True

    def update_block(self, blocks):
        """ Pulls down block latest version and updates submodules

        Args:
            block: block folder

        Returns:
            Operation status as a dictionary
        """

        results = []

        blocks_paths = self._get_abs_blocks_paths()
        for blocks_path in blocks_paths:
            updates_in_path = False
            blocks_path_structure = self._get_block_path_structure(blocks_path)
            for block_structure in blocks_path_structure:
                if blocks and block_structure["name"] not in blocks:
                    # update was not requested for this block
                    continue

                if block_structure["type"] == "directory":
                    # cd to block directory
                    chdir(path.join(blocks_path, block_structure["name"]))
                else:
                    chdir(blocks_path)

                # update block
                result = self._get_subprocess_return(self._subprocess_call("git fetch origin --progress --prune"), "updating block")
                results.append({block_structure["name"]: result})
                updates_in_path = True

            # update submodules if there were any updates in path
            if updates_in_path:
                self._subprocess_call("git submodule update --init --recursive")

        if len(blocks):
            # warning about requested blocks that were not found
            self.logger.warning("Blocks: {0} are not installed".
                                 format(blocks))

        return results

    @staticmethod
    def _get_subprocess_return(result, message):
        if result < 0:
            result = {"status":
                      "while {0}, received killed by "
                      "signal: {1} status".format(message, result)}
        elif result > 0:
            result = {"status":
                      "while {0}, command failed with "
                      "return code: {0}".format(message, result)}
        else:
            # call is a success
            result = {"status": "ok"}

        return result

    @staticmethod
    def _get_abs_blocks_paths():
        blocks_resource_paths = NIOEnvironment.get_resource_paths('blocks',
                                                                  'blocks')
        abs_blocks_paths = []
        for blocks_resource_path in blocks_resource_paths:
            abs_block_path = NIOEnvironment.get_path(blocks_resource_path)
            if path.isdir(abs_block_path):
                abs_blocks_paths.append(abs_block_path)

        return abs_blocks_paths

    @staticmethod
    def _remove_dir(full_path):
        rmtree(full_path)

    @staticmethod
    def _remove_file(file):
        remove(file)

    @staticmethod
    def _get_block_path_structure(blocks_path):
        """ Return file structure under a given path """
        blocks = []
        for item in listdir(blocks_path):
            # discard known exclusions
            if item in ProjectManager.exclusions:
                continue

            item_full_path = path.join(blocks_path, item)

            if path.isdir(item_full_path):
                blocks.append({"name": item,
                               "type": "directory"})
            elif path.isfile(item_full_path):
                blocks.append({"name": path.splitext(item)[0],
                               "type": "file"})

        return blocks

    @staticmethod
    def _subprocess_call(command):
        return subprocess.call(command, shell=True)<|MERGE_RESOLUTION|>--- conflicted
+++ resolved
@@ -200,17 +200,6 @@
             self.logger.error("Path '{0}' is invalid".format(path_to_block))
             raise
 
-<<<<<<< HEAD
-        # Get block from git
-        result = self._get_subprocess_return(
-            self._subprocess_call("git clone {0}".format(url)),
-            "cloning block")
-        if result["status"] == "ok":
-            result = self._get_subprocess_return(
-                self._subprocess_call("git submodule update --init "
-                                      "--recursive"),
-                "updating submodules")
-=======
         # Log
         self.logger.info("Cloning Git repository: {0}".format(url))
 
@@ -221,7 +210,8 @@
         block_dir, block_dir_ext = os.path.splitext(os.path.basename(url))
 
         # Log
-        self.logger.info("Cloning Git repository into directory: {0}".format(block_dir))
+        self.logger.info("Cloning Git repository into directory: {0}"
+                         .format(block_dir))
 
         # Update pip requirements
         if res == 0:
@@ -230,8 +220,6 @@
 
         # Get process return
         result = self._get_subprocess_return(res, "cloning block")
->>>>>>> 2f44e770
-
         return result
 
     def pip_install_req(self, path_to_block):
